--- conflicted
+++ resolved
@@ -25,17 +25,10 @@
 //!
 //! You then need to construct an instance of [`AcpiTables`], which can be done in a few ways depending on how much
 //! information you have:
-<<<<<<< HEAD
 //! * Use [`AcpiTables::from_rsdp`] if you have the physical address of the RSDP
 //! * Use [`AcpiTables::from_rsdt`] if you have the physical address of the RSDT/XSDT
 //! * Use [`AcpiTables::search_for_rsdp_bios`] if you don't have the address of either, but **you know you are
-//! running on BIOS, not UEFI**
-=======
-//! * Use `AcpiTables::from_rsdp` if you have the physical address of the RSDP
-//! * Use `AcpiTables::from_rsdt` if you have the physical address of the RSDT/XSDT
-//! * Use `AcpiTables::search_for_rsdp_bios` if you don't have the address of either, but **you know you are
 //!   running on BIOS, not UEFI**
->>>>>>> 36e9732a
 //!
 //! `AcpiTables` stores the addresses of all of the tables detected on a platform. The SDTs are parsed by this
 //! library, or can be accessed directly with `from_sdt`, while the `DSDT` and any `SSDTs` should be parsed with
@@ -218,16 +211,12 @@
     }
 
     /// Search for the RSDP on a BIOS platform. This accesses BIOS-specific memory locations and will probably not
-<<<<<<< HEAD
     /// work on UEFI platforms. See [`Rsdp::search_for_on_bios`] for details.
-=======
-    /// work on UEFI platforms. See [Rsdp::search_for_rsdp_bios](rsdp_search::Rsdp::search_for_rsdp_bios) for
     /// details.
     ///
     /// ### Safety
     ///
     /// The caller must ensure that this function is called on BIOS platforms.
->>>>>>> 36e9732a
     pub unsafe fn search_for_rsdp_bios(handler: H) -> AcpiResult<Self> {
         let rsdp_mapping = unsafe { Rsdp::search_for_on_bios(handler.clone())? };
         // Safety: RSDP has been validated from `Rsdp::search_for_on_bios`
